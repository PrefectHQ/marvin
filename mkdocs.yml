--- conflicted
+++ resolved
@@ -13,15 +13,10 @@
     - Configuration: guide/configuration.md
     - Concepts:
       - 🤖 Bots: guide/bots.md
-<<<<<<< HEAD
-      - ⚙️ Infrastructure: guide/infra.md
-      - 🏗️ Loaders: guide/loaders_and_documents.md
-      - 🧙 Towel: guide/towel.md
-=======
       - 🏖️ Towel: guide/towel.md
       - 🏗️ Loaders: guide/loaders_and_documents.md
+      - ⚙️ Infrastructure: guide/infra.md
       - 🔌 Plugins: guide/plugins.md
->>>>>>> c468da05
     - Development:
       - Setting up: development/development.md
   - FAQ: faq.md
