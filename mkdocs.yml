--- conflicted
+++ resolved
@@ -4,10 +4,10 @@
 site_url: https://askmarvin.ai
 docs_dir: docs
 nav:
-<<<<<<< HEAD
   - Getting Started:
     - src/getting_started/motivation.md
     - src/getting_started/installation.md
+    - src/getting_started/hello_marvin.md
   - Docs:
     - Configuration:
       - src/reference/configuration.md
@@ -17,36 +17,11 @@
         - src/reference/prompts/writing.ipynb
         - src/reference/prompts/executing.ipynb
     - AI Components:
-=======
-  - Motivation:
-    - src/motivation.md
-  - Quickstart:
-    - src/getting_started.md
-    - src/hello_marvin.md
-  - Guides:
-    - src/guide_overview.md
-    - Slack bot:
-      - src/guides/slackbot.md
-  - Docs:
-    - Components:
->>>>>>> 4d46b847
       - Overview: src/reference/components/overview.md
       - src/reference/components/ai_model.ipynb
       - src/reference/components/ai_function.ipynb
       - src/reference/components/ai_choice.ipynb
       # - src/reference/components/ai_application.md
-<<<<<<< HEAD
-=======
-    - Prompts: 
-      - src/reference/prompts/writing.ipynb
-      - src/reference/prompts/executing.ipynb
-    - Utilities:
-      - OpenAI: src/reference/utilities/openai_functions.ipynb
-    - Reference:
-      - src/reference/index.md
-    - Configuration:
-      - src/reference/configuration.md
->>>>>>> 4d46b847
     - Deployment:
       - src/reference/deployment.md
 
