--- conflicted
+++ resolved
@@ -23,13 +23,6 @@
 @pytest_mark_class("llm")
 class TestFunctions:
     class TestMeta:
-<<<<<<< HEAD
-        def test_docstring_templated(self):
-            @marvin.fn
-            def list_fruit(n: int = 2) -> list[str]:
-                """Returns a list of {{n}} fruit"""
-
-=======
         @patch("marvin.core.text.generate_llm_response")
         def test_entire_signature_provided(self, mock_generate_llm_response):
             @marvin.fn
@@ -61,7 +54,6 @@
             prompt_kwargs = mock_generate_llm_response.call_args[1]["prompt_kwargs"]
             assert "Returns a list of 2 fruit" in prompt_kwargs["fn_definition"]
 
->>>>>>> cb54e601
     class TestBasics:
         def test_list_fruit(self):
             result = list_fruit()
