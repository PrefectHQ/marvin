--- conflicted
+++ resolved
@@ -3,25 +3,19 @@
 from typing import Literal
 
 import pytest
-<<<<<<< HEAD
+
 from marvin.utilities.types import (
     AutoDataClass,
     Labels,
-    create_enum,
-    get_classifier_type,
-    get_labels,
+    as_classifier,
     is_classifier,
 )
-=======
-
-from marvin.utilities.types import AutoDataClass, Labels, as_classifier, is_classifier
 
 
 class Colors(enum.Enum):
     RED = "red"
     GREEN = "green"
     BLUE = "blue"
->>>>>>> 7bf4ec3e
 
 
 class TestClassification:
