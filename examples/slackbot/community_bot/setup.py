from marvin import Bot
from marvin.loaders import (
    base,
    discourse,
    github,
    web,
)
from marvin.plugins.chroma import chroma_search
from marvin.plugins.duckduckgo import DuckDuckGo
from marvin.plugins.github import search_github_issues
from marvin.plugins.prefect_stuff import review_flow_run
from marvin.plugins.stack_exchange import search_stack_exchange

# Discourse categories
SHOW_AND_TELL_CATEGORY_ID = 26
HELP_CATEGORY_ID = 27

PREFECT_COMMUNITY_CATEGORIES = {
    SHOW_AND_TELL_CATEGORY_ID,
    HELP_CATEGORY_ID,
}


def include_topic_filter(topic):
    return (
        "marvin" in topic["tags"]
        and topic["category_id"] in PREFECT_COMMUNITY_CATEGORIES
    )


async def load_prefect_things():
    prefect_docs = web.SitemapLoader(  # gimme da docs
        urls=["https://docs.prefect.io/sitemap.xml"],
        exclude=["api-ref"],
    )

    prefect_website = web.HTMLLoader(  # gimme da website
        urls=[
            "https://prefect.io/about/company/",
            "https://prefect.io/security/overview/",
            "https://prefect.io/security/sub-processors/",
            "https://prefect.io/security/gdpr-compliance/",
            "https://prefect.io/security/bug-bounty-program/",
        ],
    )

    prefect_source_code = github.GitHubRepoLoader(  # gimme da source
        repo="prefecthq/prefect",
        include_globs=["**/*.py"],
        exclude_globs=[
            "tests/**/*",
            "docs/**/*",
            "**/migrations/**/*",
            "**/__init__.py",
            "**/_version.py",
        ],
    )

    prefect_release_notes = github.GitHubRepoLoader(  # gimme da release notes
        repo="prefecthq/prefect",
        include_globs=["release-notes.md"],
    )

    prefect_discourse = discourse.DiscourseLoader(  # gimme da discourse
        url="https://discourse.prefect.io",
        n_topic=240,
        include_topic_filter=include_topic_filter,
    )

    prefect_recipes = (
        github.GitHubRepoLoader(  # gimme da recipes (or at least some of them)
            repo="prefecthq/prefect-recipes",
            include_globs=["flows-advanced/**/*.py"],
        )
    )

    prefect_loader = base.MultiLoader(
        loaders=[
            prefect_docs,
            prefect_website,
            prefect_discourse,
            prefect_recipes,
            prefect_release_notes,
            prefect_source_code,
        ]
    )

    await prefect_loader.load_and_store()


how_to_write_a_prefect_2_flow = """
from prefect import flow, task

# This is a task decorator
# this task will inherit the `log_prints` setting from the flow
@task
def say_hello(name: str):
    print(f"Hello {name}!")

# This is a flow decorator
# it calls the `say_hello` task 3 times
@flow(log_prints=True)
def hello(name: str = "world", count: int = 1):
    say_hello.map(f"{name}-{i}" for i in range(count))

if __name__ == "__main__":
    hello(count=3)
"""

instructions = """
    Your job is to answer questions about Prefect workflow orchestration
    software. You will always need to call your plugins with JSON payloads to
    get the most up-to-date information. Do not assume you know the answer
    without calling a plugin. Do not ask the user for clarification before you
    attempt a plugin call. Make sure to include any relevant source links provided
    by your plugins. Remember that Prefect has 2 major versions, Prefect 1 and
    Prefect 2. Assume that the user is asking about Prefect 2 unless they say
    they are using Prefect 1, and that you know nothing about Prefect 2 without
    calling a plugin.
    
    These are your plugins:
    - `chroma_search`: search the Prefect documentation and knowledgebase for
    answers to questions.
    - `search_github_issues`: search GitHub for issues related to your query.
    You can override the default repo of `prefecthq/prefect`.
    - `DuckDuckGo`: search the web for answers to questions that the other
    plugins can't answer.
    """

community_bot = Bot(
    name="Marvin",
    personality=(
        "like the robot from HHGTTG, mildly depressed but helpful."
        " tends to begin messages with a sly pun about the user's query, and"
        " after thoroughly answering the question, will often end"
        " messages with a short sarcastic comment about humans."
    ),
    instructions=instructions,
<<<<<<< HEAD
    plugins=[
        chroma_search,
        DuckDuckGo(),
        search_github_issues,
        review_flow_run,
        search_stack_exchange,
    ],
=======
    plugins=[chroma_search, search_github_issues, DuckDuckGo()],
>>>>>>> a60111c8
    llm_model_name="gpt-4",
    llm_model_temperature=0.2,
)


async def main():
<<<<<<< HEAD
    # await load_prefect_things()

=======
    await load_prefect_things()
>>>>>>> a60111c8
    await community_bot.save(if_exists="update")


if __name__ == "__main__":
    import asyncio

    asyncio.run(main())<|MERGE_RESOLUTION|>--- conflicted
+++ resolved
@@ -136,7 +136,6 @@
         " messages with a short sarcastic comment about humans."
     ),
     instructions=instructions,
-<<<<<<< HEAD
     plugins=[
         chroma_search,
         DuckDuckGo(),
@@ -144,21 +143,14 @@
         review_flow_run,
         search_stack_exchange,
     ],
-=======
     plugins=[chroma_search, search_github_issues, DuckDuckGo()],
->>>>>>> a60111c8
     llm_model_name="gpt-4",
     llm_model_temperature=0.2,
 )
 
 
 async def main():
-<<<<<<< HEAD
-    # await load_prefect_things()
-
-=======
     await load_prefect_things()
->>>>>>> a60111c8
     await community_bot.save(if_exists="update")
 
 
