--- conflicted
+++ resolved
@@ -19,25 +19,14 @@
     docstring: str,
     code: str,
 ) -> str:
-<<<<<<< HEAD
     """Accepts and checks staff engineer quality written `code` in `language`"""
-=======
-    """
-    Accepts and checks expertly staff engineer quality written `code` in `language`
-    """
->>>>>>> e2cda25f
     return (language, filename, name, docstring, code)
 
 
 class OpenAIFunction:
     """
-<<<<<<< HEAD
-    Represents an OpenAI function with metadata and functionality for
-        rendering prompts and queries.
-=======
     Represents an OpenAI function with metadata and
     functionality for rendering prompts and queries.
->>>>>>> e2cda25f
 
     Attributes:
         fn (Callable): The underlying function to be encapsulated.
@@ -78,12 +67,7 @@
         Returns the schema of the OpenAI function.
 
         Returns:
-<<<<<<< HEAD
             Dict[str, Union[str, List[Dict[str, str]]]]: Schema of the OpenAI function.
-=======
-            Dict[str, Union[str, List[Dict[str, str]]]]:
-            The schema of the OpenAI function.
->>>>>>> e2cda25f
         """
         return {
             "name": self.name,
@@ -103,13 +87,8 @@
         Renders prompts using the OpenAI function and returns a formatted message.
 
         Args:
-<<<<<<< HEAD
             messages (List[Message], optional): List of messages in the conversation.
             function_call (Union[str, Dict[str, str]], optional): Function call details.
-=======
-        messages (List[Message], optional):List of previous messages in the conversation
-        function_call (Union[str, Dict[str, str]], optional): The function call details.
->>>>>>> e2cda25f
 
         Returns:
             Message: The formatted message containing prompts and function details.
@@ -133,7 +112,6 @@
         function_call: Union[str, Dict[str, str]] = None,
         **kwargs,
     ) -> Message:
-<<<<<<< HEAD
         """
         Alias for the render method.
 
@@ -144,8 +122,6 @@
         Returns:
             Message: The formatted message containing prompts and function details.
         """
-=======
->>>>>>> e2cda25f
         return self.render(messages, *args, function_call=function_call, **kwargs)
 
     @validate_arguments
@@ -157,17 +133,6 @@
         function_call: Union[str, Dict[str, str]] = None,
         **kwargs,
     ) -> Message:
-<<<<<<< HEAD
-        """
-        Renders a query using the OpenAI function and returns a formatted message.
-
-        Args:
-            query (str): The user's query.
-            function_call (Union[str, Dict[str, str]], optional): Function call details.
-
-        Returns:
-            Message: The formatted message containing the query and function details.
-        """
         return self.fn(
             **self.handle_response(
                 engine(
@@ -181,30 +146,11 @@
             )
         )
 
-=======
-        return self.fn(
-            **self.handle_response(
-                engine(
-                    **self.render(
-                        messages=[{"role": "user", "content": query}],
-                        *args,
-                        function_call=function_call,
-                        **kwargs,
-                    )
-                )
-            )
-        )
-
->>>>>>> e2cda25f
     def code(
         self,
         language: str = "python",
         save=False,
     ) -> str:
-<<<<<<< HEAD
-        return self.__class__(fn=write_code).query(
-            f"""A function in {language} described as the following: {self.schema}"""
-=======
         return self.__class__(fn=write_code).prompt(
             [
                 {
@@ -215,7 +161,6 @@
                     ),
                 }
             ]
->>>>>>> e2cda25f
         )
 
 
