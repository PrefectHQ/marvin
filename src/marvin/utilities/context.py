"""Module for defining context utilities."""
import contextvars
from contextlib import contextmanager
from typing import Any, Generator


class ScopedContext:
    """`ScopedContext` provides a context management mechanism using `contextvars`.

    This class allows setting and retrieving key-value pairs in a scoped context,
    which is preserved across asynchronous tasks and threads within the same context.

    Attributes:
        _context_storage (ContextVar): A context variable to store the context data.

    Example:
        Basic Usage of ScopedContext
        ```python
        context = ScopedContext()
        with context(key="value"):
            assert context.get("key") == "value"
        # Outside the context, the value is no longer available.
        assert context.get("key") is None
        ```
    """

    def __init__(self):
        """Initializes the ScopedContext with a default empty dictionary."""
        self._context_storage = contextvars.ContextVar(
            "scoped_context_storage", default={}
        )

<<<<<<< HEAD
    def get(self, key: str, default: Any = None) -> Any:
        return self._context_storage.get().get(key, default)

    def set(self, **kwargs: Any) -> None:
=======
    def get(self, key, default=None):
        """Retrieves the value for a given key from the context.

        Args:
            key: The key to retrieve the value for.
            default: The default value to return if the key is not found.

        Returns:
            The value for the key, or the default value if the value is not found.
        """
        return self._context_storage.get().get(key, default)

    def set(self, **kwargs):
        """Sets one or more key-value pairs in the context.

        Args:
            **kwargs: Key-value pairs to set in the context.
        """
>>>>>>> 58e793d4
        ctx = self._context_storage.get()
        updated_ctx = {**ctx, **kwargs}
        self._context_storage.set(updated_ctx)

    @contextmanager
<<<<<<< HEAD
    def __call__(self, **kwargs: Any) -> Generator[None, None, Any]:
=======
    def __call__(self, **kwargs):
        """Context manager to temporarily set the context for the scope of a with block.

        Args:
            **kwargs: Key-value pairs to temporarily set in the context.

        Yields:
            None
        """
>>>>>>> 58e793d4
        current_context = self._context_storage.get().copy()
        self.set(**kwargs)
        try:
            yield
        finally:
            self._context_storage.set(current_context)<|MERGE_RESOLUTION|>--- conflicted
+++ resolved
@@ -1,4 +1,5 @@
 """Module for defining context utilities."""
+
 import contextvars
 from contextlib import contextmanager
 from typing import Any, Generator
@@ -30,49 +31,16 @@
             "scoped_context_storage", default={}
         )
 
-<<<<<<< HEAD
     def get(self, key: str, default: Any = None) -> Any:
         return self._context_storage.get().get(key, default)
 
     def set(self, **kwargs: Any) -> None:
-=======
-    def get(self, key, default=None):
-        """Retrieves the value for a given key from the context.
-
-        Args:
-            key: The key to retrieve the value for.
-            default: The default value to return if the key is not found.
-
-        Returns:
-            The value for the key, or the default value if the value is not found.
-        """
-        return self._context_storage.get().get(key, default)
-
-    def set(self, **kwargs):
-        """Sets one or more key-value pairs in the context.
-
-        Args:
-            **kwargs: Key-value pairs to set in the context.
-        """
->>>>>>> 58e793d4
         ctx = self._context_storage.get()
         updated_ctx = {**ctx, **kwargs}
         self._context_storage.set(updated_ctx)
 
     @contextmanager
-<<<<<<< HEAD
     def __call__(self, **kwargs: Any) -> Generator[None, None, Any]:
-=======
-    def __call__(self, **kwargs):
-        """Context manager to temporarily set the context for the scope of a with block.
-
-        Args:
-            **kwargs: Key-value pairs to temporarily set in the context.
-
-        Yields:
-            None
-        """
->>>>>>> 58e793d4
         current_context = self._context_storage.get().copy()
         self.set(**kwargs)
         try:
