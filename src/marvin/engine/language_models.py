import inspect
import json
from logging import Logger
from typing import Any, Callable, Optional, Union

import openai
import openai.openai_object
import tiktoken
<<<<<<< HEAD
from pydantic import BaseModel, Field, field_validator
=======
from pydantic import Field, validator
>>>>>>> dc7140d5

import marvin
import marvin.utilities.types
from marvin.models.messages import Message
from marvin.utilities.async_utils import create_task
from marvin.utilities.logging import get_logger
from marvin.utilities.types import MarvinBaseModel

CONTEXT_SIZES = {
    "gpt-3.5-turbo": 4096,
    "gpt-3.5-turbo-0613": 4096,
    "gpt-3.5-turbo-16k": 16384,
    "gpt-3.5-turbo-16k-0613": 16384,
    "gpt-4": 8192,
    "gpt-4-0613": 8192,
    "gpt-4-32k": 32768,
    "gpt-4-32k-0613": 32768,
}


<<<<<<< HEAD
class OpenAIFunction(BaseModel):
    name: Optional[str] = None
    description: Optional[str] = None
    parameters: dict[str, Any] = Field(
        default_factory=lambda: {"type": "object", "properties": {}}
    )
=======
class OpenAIFunction(MarvinBaseModel):
    name: str
    description: str = None
    parameters: dict[str, Any] = {"type": "object", "properties": {}}
>>>>>>> dc7140d5
    fn: Callable = Field(None, exclude=True)
    args: Optional[dict] = None

    @classmethod
    def from_function(cls, fn: Callable, **kwargs):
        return cls(
            name=kwargs.get("name", fn.__name__),
            description=kwargs.get("description", fn.__doc__ or ""),
            parameters=marvin.utilities.types.function_to_schema(fn),
            fn=fn,
        )

    @field_validator("name")
    def default_name_from_class_name(cls, v):
        if v is None:
            v = cls.__name__
        return v

    async def query(self, q: str, model: "ChatLLM" = None):
        if not model:
            model = ChatLLM()
        self.args = json.loads(
            (
                await ChatLLM().run(
                    messages=[Message(role="USER", content=q)],
                    functions=[self],
                    function_call={"name": self.name},
                )
            )
            .data.get("function_call")
            .get("arguments")
        )
        return self


<<<<<<< HEAD
class ChatLLM(BaseModel):
=======
class StreamHandler(MarvinBaseModel):
    callback: Callable[[Message], None] = None

    async def handle_streaming_response(
        self,
        openai_response: openai.openai_object.OpenAIObject,
    ) -> Message:
        """
        Accumulate chunk deltas into a full response. Returns the full message.
        Passes partial messages to the callback, if provided.
        """
        response = {"role": None, "content": "", "data": {}}

        async for r in openai_response:
            delta = r.choices[0].delta

            # streaming deltas are stored in the 'data' field during streaming
            response["data"]["streaming_delta"] = delta.to_dict_recursive()

            if "role" in delta:
                response["role"] = delta.role

            if fn_call := delta.get("function_call"):
                if "function_call" not in response["data"]:
                    response["data"]["function_call"] = {"name": None, "arguments": ""}
                if "name" in fn_call:
                    response["data"]["function_call"]["name"] = fn_call.name
                if "arguments" in fn_call:
                    response["data"]["function_call"]["arguments"] += (
                        fn_call.arguments or ""
                    )

            if "content" in delta:
                response["content"] += delta.content or ""

            if self.callback:
                callback_result = self.callback(Message(**response))
                if inspect.isawaitable(callback_result):
                    create_task(callback_result(Message(**response)))

        # remove the streaming delta from the response data
        response["data"].pop("streaming_delta", None)
        return Message(**response)


class ChatLLM(MarvinBaseModel):
    name: str = None
>>>>>>> dc7140d5
    model: str = Field(default_factory=lambda: marvin.settings.llm_model)
    name: Optional[str] = None
    max_tokens: int = Field(default_factory=lambda: marvin.settings.llm_max_tokens)
    temperature: float = Field(default_factory=lambda: marvin.settings.llm_temperature)

    _tokenizer: Optional[Callable] = None

    @field_validator("name")
    def default_name(cls, v):
        if v is None:
            v = cls.__name__
        return v

    @property
    def context_size(self) -> int:
        return CONTEXT_SIZES.get(self.model, 4096)

    def get_tokens(self, text: str, **kwargs) -> list[int]:
        enc = tiktoken.encoding_for_model(self.model)
        return enc.encode(text)

    async def __call__(self, messages, *args, **kwargs):
        return await self.run(messages, *args, **kwargs)

    async def run(
        self,
        messages: list[Message],
        *,
        functions: list[OpenAIFunction] = None,
        function_call: Union[str, dict[str, str]] = None,
        logger: Logger = None,
        stream_handler: Callable[[Message], None] = False,
        **kwargs,
    ) -> Message:
        """Calls an OpenAI LLM with a list of messages and returns the response."""

        # ----------------------------------
        # Validate arguments
        # ----------------------------------

        if functions is None:
            functions = []
        if function_call is None:
            function_call = "auto"
        elif function_call not in (
            ["auto", "none"] + [{"name": f.name} for f in functions]
        ):
            raise ValueError(f"Invalid function_call value: {function_call}")
        if logger is None:
            logger = get_logger(self.name)

        # ----------------------------------
        # Form OpenAI-specific arguments
        # ----------------------------------

        openai_messages = [m.as_chat_message() for m in messages]
        openai_functions = [
            f.model_dump(exclude={"fn"}, exclude_none=True) for f in functions
        ]

        # only add to kwargs if supplied, because empty parameters are not
        # allowed by OpenAI
        if functions:
            kwargs["functions"] = openai_functions
            kwargs["function_call"] = function_call

        # ----------------------------------
        # Call OpenAI LLM
        # ----------------------------------

        response = await openai.ChatCompletion.acreate(
            api_key=marvin.settings.openai_api_key.get_secret_value(),
            model=self.model,
            messages=openai_messages,
            temperature=self.temperature,
            max_tokens=self.max_tokens,
            stream=True if stream_handler else False,
            **kwargs,
        )

        if stream_handler:
            handler = StreamHandler(callback=stream_handler)
            msg = await handler.handle_streaming_response(response)
            return msg

        else:
            msg = response.choices[0].message.to_dict_recursive()
            return Message(
                role=msg.pop("role").upper(),
                content=msg.pop("content"),
                data=msg,
            )<|MERGE_RESOLUTION|>--- conflicted
+++ resolved
@@ -6,11 +6,7 @@
 import openai
 import openai.openai_object
 import tiktoken
-<<<<<<< HEAD
 from pydantic import BaseModel, Field, field_validator
-=======
-from pydantic import Field, validator
->>>>>>> dc7140d5
 
 import marvin
 import marvin.utilities.types
@@ -31,19 +27,12 @@
 }
 
 
-<<<<<<< HEAD
 class OpenAIFunction(BaseModel):
     name: Optional[str] = None
     description: Optional[str] = None
     parameters: dict[str, Any] = Field(
         default_factory=lambda: {"type": "object", "properties": {}}
     )
-=======
-class OpenAIFunction(MarvinBaseModel):
-    name: str
-    description: str = None
-    parameters: dict[str, Any] = {"type": "object", "properties": {}}
->>>>>>> dc7140d5
     fn: Callable = Field(None, exclude=True)
     args: Optional[dict] = None
 
@@ -79,11 +68,8 @@
         return self
 
 
-<<<<<<< HEAD
-class ChatLLM(BaseModel):
-=======
 class StreamHandler(MarvinBaseModel):
-    callback: Callable[[Message], None] = None
+    callback: Optional[Callable[[Message], None]] = None
 
     async def handle_streaming_response(
         self,
@@ -129,7 +115,6 @@
 
 class ChatLLM(MarvinBaseModel):
     name: str = None
->>>>>>> dc7140d5
     model: str = Field(default_factory=lambda: marvin.settings.llm_model)
     name: Optional[str] = None
     max_tokens: int = Field(default_factory=lambda: marvin.settings.llm_max_tokens)
@@ -161,7 +146,7 @@
         functions: list[OpenAIFunction] = None,
         function_call: Union[str, dict[str, str]] = None,
         logger: Logger = None,
-        stream_handler: Callable[[Message], None] = False,
+        stream_handler: Optional[Callable[[Message], None]] = None,
         **kwargs,
     ) -> Message:
         """Calls an OpenAI LLM with a list of messages and returns the response."""
@@ -206,7 +191,7 @@
             messages=openai_messages,
             temperature=self.temperature,
             max_tokens=self.max_tokens,
-            stream=True if stream_handler else False,
+            stream=True if stream_handler is not None else False,
             **kwargs,
         )
 
