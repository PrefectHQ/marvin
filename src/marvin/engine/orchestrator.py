--- conflicted
+++ resolved
@@ -41,16 +41,10 @@
 logger = get_logger(__name__)
 
 # Global context var for current orchestrator
-<<<<<<< HEAD
 current_orchestrator: ContextVar["Orchestrator|None"] = ContextVar(
     "current_orchestrator", default=None
 )
 RESULT_TOOL_PREFIX = "_EndTurn_"
-=======
-current_orchestrator: ContextVar[Optional["Orchestrator"]] = ContextVar(
-    "current_orchestrator", default=None
-)
->>>>>>> 72791a00
 
 
 @dataclass(kw_only=True)
