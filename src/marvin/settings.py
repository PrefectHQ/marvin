"""Settings for configuring `marvin`.

## Requirements
All you ***need*** to configure is your OpenAI API key.

You can set this in `~/.marvin/.env` or as an environment variable on your system:
```
MARVIN_OPENAI_API_KEY=sk-...
```
---
"""
import os
from contextlib import contextmanager
<<<<<<< HEAD
from typing import Any, Literal, Optional, Union
=======
from copy import deepcopy
from typing import TYPE_CHECKING, Any, Optional, Union
>>>>>>> 58e793d4

from pydantic import Field, SecretStr
from pydantic_settings import BaseSettings, SettingsConfigDict
from typing_extensions import Literal


class MarvinSettings(BaseSettings):
    model_config = SettingsConfigDict(
        env_prefix="marvin_",
        env_file="~/.marvin/.env",
        extra="allow",
        arbitrary_types_allowed=True,
    )

    def __setattr__(self, name: str, value: Any) -> None:
        field = self.model_fields.get(name)
        if field:
            annotation = field.annotation
            base_types = (
                getattr(annotation, "__args__", None)
                if getattr(annotation, "__origin__", None) is Union
                else (annotation,)
            )
            if SecretStr in base_types and not isinstance(value, SecretStr):  # type: ignore # noqa: E501
                value = SecretStr(value)
        super().__setattr__(name, value)


class ChatCompletionSettings(BaseSettings):
    model_config = SettingsConfigDict(
        env_prefix="marvin_llm_",
        env_file="~/.marvin/.env",
        extra="allow",
        arbitrary_types_allowed=True,
    )
    model: str = Field(
        description="The default chat model to use.", default="gpt-3.5-turbo"
    )

    @property
    def encoder(self):
        import tiktoken

        return tiktoken.encoding_for_model(self.model).encode


<<<<<<< HEAD
class ImageSettings(BaseSettings):
    model_config = SettingsConfigDict(
        env_prefix="marvin_image_",
        env_file="~/.marvin/.env",
        extra="allow",
        arbitrary_types_allowed=True,
    )
=======
class ChatCompletionSettings(MarvinModelSettings):
    """Settings for chat completions.

    Attributes:
        model: The default chat model to use, defaults to `gpt-3.5-turbo-1106`.


    Example:
        Set the current chat model to `gpt-4-1106-preview`:
        ```python
        import marvin

        marvin.settings.openai.chat.completions.model = "gpt-4-1106-preview"

        assert marvin.settings.openai.chat.completions.model == "gpt-4-1106-preview"
        ```
    """

    model: str = Field(
        default="gpt-3.5-turbo-1106",
        description="The default chat model to use.",
    )

    async def acreate(self, **kwargs: Any) -> "ChatCompletion":
        from marvin.settings import settings

        return await settings.openai.async_client.chat.completions.create(
            model=self.model, **kwargs
        )

    def create(self, **kwargs: Any) -> "ChatCompletion":
        from marvin.settings import settings

        return settings.openai.client.chat.completions.create(
            model=self.model, **kwargs
        )


class ImageSettings(MarvinModelSettings):
    """Settings for OpenAI's image API.

    Attributes:
        model: The default image model to use, defaults to `dall-e-3`.
        size: The default image size to use, defaults to `1024x1024`.
        response_format: The default response format to use, defaults to `url`.
        style: The default style to use, defaults to `vivid`.
    """

>>>>>>> 58e793d4
    model: str = Field(
        default="dall-e-3",
        description="The default image model to use.",
    )
    size: Literal["1024x1024", "1792x1024", "1024x1792"] = Field(
        default="1024x1024",
    )
    response_format: Literal["url", "b64_json"] = Field(default="url")
    style: Literal["vivid", "natural"] = Field(default="vivid")


<<<<<<< HEAD
class SpeechSettings(BaseSettings):
    model_config = SettingsConfigDict(
        env_prefix="marvin_speech_",
        env_file="~/.marvin/.env",
        extra="allow",
        arbitrary_types_allowed=True,
    )
=======

class SpeechSettings(MarvinModelSettings):
    """Settings for OpenAI's speech API.

    Attributes:
        model: The default speech model to use, defaults to `tts-1-hd`.
        voice: The default voice to use, defaults to `alloy`.
        response_format: The default response format to use, defaults to `mp3`.
        speed: The default speed to use, defaults to `1.0`.
    """

>>>>>>> 58e793d4
    model: str = Field(
        default="tts-1-hd",
        description="The default image model to use.",
    )
    voice: Literal["alloy", "echo", "fable", "onyx", "nova", "shimmer"] = Field(
        default="alloy",
    )
    response_format: Literal["mp3", "opus", "aac", "flac"] = Field(default="mp3")
    speed: float = Field(default=1.0)


<<<<<<< HEAD
class AssistantSettings(BaseSettings):
    model_config = SettingsConfigDict(
        env_prefix="marvin_llm_",
        env_file="~/.marvin/.env",
        extra="allow",
        arbitrary_types_allowed=True,
    )
=======
        return await settings.openai.async_client.audio.speech.create(
            model=kwargs.get("model", self.model),
            input=input,
            voice=kwargs.get("voice", self.voice),
            response_format=kwargs.get("response_format", self.response_format),
            speed=kwargs.get("speed", self.speed),
        )

    def create(self, input: str, **kwargs: Any) -> "HttpxBinaryResponseContent":
        from marvin.settings import settings

        return settings.openai.client.audio.speech.create(
            model=kwargs.get("model", self.model),
            input=input,
            voice=kwargs.get("voice", self.voice),
            response_format=kwargs.get("response_format", self.response_format),
            speed=kwargs.get("speed", self.speed),
        )


class AssistantSettings(MarvinModelSettings):
    """Settings for the assistant API.

    Attributes:
        model: The default assistant model to use, defaults to `gpt-4-1106-preview`.
    """

>>>>>>> 58e793d4
    model: str = Field(
        default="gpt-4-1106-preview",
        description="The default assistant model to use.",
    )


class ChatSettings(BaseSettings):
    completions: ChatCompletionSettings = Field(default_factory=ChatCompletionSettings)


class AudioSettings(BaseSettings):
    speech: SpeechSettings = Field(default_factory=SpeechSettings)


<<<<<<< HEAD
class OpenAISettings(BaseSettings):
=======
class OpenAISettings(MarvinSettings):
    """Settings for the OpenAI API.


    Attributes:
        api_key: Your OpenAI API key.
        organization: Your OpenAI organization ID.
        chat: Settings for the chat API.
        images: Settings for the images API.
        audio: Settings for the audio API.
        assistants: Settings for the assistants API.

    Example:
        Set the OpenAI API key:
        ```python
        import marvin

        marvin.settings.openai.api_key = "sk-..."

        assert marvin.settings.openai.api_key.get_secret_value() == "sk-..."
        ```
    """

>>>>>>> 58e793d4
    model_config = SettingsConfigDict(env_prefix="marvin_openai_")

    api_key: Optional[SecretStr] = Field(
        default=None,
        description="Your OpenAI API key.",
    )

    organization: Optional[str] = Field(
        default=None,
        description="Your OpenAI organization ID.",
    )

    chat: ChatSettings = Field(default_factory=ChatSettings)
    images: ImageSettings = Field(default_factory=ImageSettings)
    audio: AudioSettings = Field(default_factory=AudioSettings)
    assistants: AssistantSettings = Field(default_factory=AssistantSettings)


<<<<<<< HEAD
class Settings(BaseSettings):
=======
class Settings(MarvinSettings):
    """Settings for `marvin`.

    This is the main settings object for `marvin`.

    Attributes:
        openai: Settings for the OpenAI API.
        log_level: The log level to use, defaults to `DEBUG`.

    Example:
        Set the log level to `INFO`:
        ```python
        import marvin

        marvin.settings.log_level = "INFO"

        assert marvin.settings.log_level == "INFO"
        ```
    """

>>>>>>> 58e793d4
    model_config = SettingsConfigDict(env_prefix="marvin_")

    openai: OpenAISettings = Field(default_factory=OpenAISettings)

    log_level: str = Field(
        default="DEBUG",
        description="The log level to use.",
    )


settings = Settings()


@contextmanager
def temporary_settings(**kwargs: Any):
    """
    Temporarily override Marvin setting values, including nested settings objects.

    To override nested settings, use `__` to separate nested attribute names.

    Args:
        **kwargs: The settings to override, including nested settings.

    Example:
        Temporarily override the OpenAI API key:
        ```python
        import marvin
        from marvin.settings import temporary_settings

        # Override top-level settings
        with temporary_settings(log_level="INFO"):
            assert marvin.settings.log_level == "INFO"
        assert marvin.settings.log_level == "DEBUG"

        # Override nested settings
        with temporary_settings(openai__api_key="new-api-key"):
            assert marvin.settings.openai.api_key.get_secret_value() == "new-api-key"
        assert marvin.settings.openai.api_key.get_secret_value().startswith("sk-")
        ```
    """
    old_env = os.environ.copy()
    old_settings = deepcopy(settings)

    def set_nested_attr(obj, attr_path: str, value: Any):
        parts = attr_path.split("__")
        for part in parts[:-1]:
            obj = getattr(obj, part)
        setattr(obj, parts[-1], value)

    try:
        for attr_path, value in kwargs.items():
            set_nested_attr(settings, attr_path, value)
        yield

    finally:
        os.environ.clear()
        os.environ.update(old_env)

        for attr, value in old_settings:
            set_nested_attr(settings, attr, value)<|MERGE_RESOLUTION|>--- conflicted
+++ resolved
@@ -9,14 +9,11 @@
 ```
 ---
 """
+
 import os
 from contextlib import contextmanager
-<<<<<<< HEAD
-from typing import Any, Literal, Optional, Union
-=======
 from copy import deepcopy
-from typing import TYPE_CHECKING, Any, Optional, Union
->>>>>>> 58e793d4
+from typing import Any, Optional, Union
 
 from pydantic import Field, SecretStr
 from pydantic_settings import BaseSettings, SettingsConfigDict
@@ -63,54 +60,7 @@
         return tiktoken.encoding_for_model(self.model).encode
 
 
-<<<<<<< HEAD
 class ImageSettings(BaseSettings):
-    model_config = SettingsConfigDict(
-        env_prefix="marvin_image_",
-        env_file="~/.marvin/.env",
-        extra="allow",
-        arbitrary_types_allowed=True,
-    )
-=======
-class ChatCompletionSettings(MarvinModelSettings):
-    """Settings for chat completions.
-
-    Attributes:
-        model: The default chat model to use, defaults to `gpt-3.5-turbo-1106`.
-
-
-    Example:
-        Set the current chat model to `gpt-4-1106-preview`:
-        ```python
-        import marvin
-
-        marvin.settings.openai.chat.completions.model = "gpt-4-1106-preview"
-
-        assert marvin.settings.openai.chat.completions.model == "gpt-4-1106-preview"
-        ```
-    """
-
-    model: str = Field(
-        default="gpt-3.5-turbo-1106",
-        description="The default chat model to use.",
-    )
-
-    async def acreate(self, **kwargs: Any) -> "ChatCompletion":
-        from marvin.settings import settings
-
-        return await settings.openai.async_client.chat.completions.create(
-            model=self.model, **kwargs
-        )
-
-    def create(self, **kwargs: Any) -> "ChatCompletion":
-        from marvin.settings import settings
-
-        return settings.openai.client.chat.completions.create(
-            model=self.model, **kwargs
-        )
-
-
-class ImageSettings(MarvinModelSettings):
     """Settings for OpenAI's image API.
 
     Attributes:
@@ -120,7 +70,12 @@
         style: The default style to use, defaults to `vivid`.
     """
 
->>>>>>> 58e793d4
+    model_config = SettingsConfigDict(
+        env_prefix="marvin_image_",
+        env_file="~/.marvin/.env",
+        extra="allow",
+        arbitrary_types_allowed=True,
+    )
     model: str = Field(
         default="dall-e-3",
         description="The default image model to use.",
@@ -132,17 +87,7 @@
     style: Literal["vivid", "natural"] = Field(default="vivid")
 
 
-<<<<<<< HEAD
 class SpeechSettings(BaseSettings):
-    model_config = SettingsConfigDict(
-        env_prefix="marvin_speech_",
-        env_file="~/.marvin/.env",
-        extra="allow",
-        arbitrary_types_allowed=True,
-    )
-=======
-
-class SpeechSettings(MarvinModelSettings):
     """Settings for OpenAI's speech API.
 
     Attributes:
@@ -152,7 +97,12 @@
         speed: The default speed to use, defaults to `1.0`.
     """
 
->>>>>>> 58e793d4
+    model_config = SettingsConfigDict(
+        env_prefix="marvin_speech_",
+        env_file="~/.marvin/.env",
+        extra="allow",
+        arbitrary_types_allowed=True,
+    )
     model: str = Field(
         default="tts-1-hd",
         description="The default image model to use.",
@@ -164,43 +114,19 @@
     speed: float = Field(default=1.0)
 
 
-<<<<<<< HEAD
 class AssistantSettings(BaseSettings):
-    model_config = SettingsConfigDict(
-        env_prefix="marvin_llm_",
-        env_file="~/.marvin/.env",
-        extra="allow",
-        arbitrary_types_allowed=True,
-    )
-=======
-        return await settings.openai.async_client.audio.speech.create(
-            model=kwargs.get("model", self.model),
-            input=input,
-            voice=kwargs.get("voice", self.voice),
-            response_format=kwargs.get("response_format", self.response_format),
-            speed=kwargs.get("speed", self.speed),
-        )
-
-    def create(self, input: str, **kwargs: Any) -> "HttpxBinaryResponseContent":
-        from marvin.settings import settings
-
-        return settings.openai.client.audio.speech.create(
-            model=kwargs.get("model", self.model),
-            input=input,
-            voice=kwargs.get("voice", self.voice),
-            response_format=kwargs.get("response_format", self.response_format),
-            speed=kwargs.get("speed", self.speed),
-        )
-
-
-class AssistantSettings(MarvinModelSettings):
     """Settings for the assistant API.
 
     Attributes:
         model: The default assistant model to use, defaults to `gpt-4-1106-preview`.
     """
 
->>>>>>> 58e793d4
+    model_config = SettingsConfigDict(
+        env_prefix="marvin_llm",
+        env_file="~/.marvin/.env",
+        extra="allow",
+        arbitrary_types_allowed=True,
+    )
     model: str = Field(
         default="gpt-4-1106-preview",
         description="The default assistant model to use.",
@@ -215,9 +141,6 @@
     speech: SpeechSettings = Field(default_factory=SpeechSettings)
 
 
-<<<<<<< HEAD
-class OpenAISettings(BaseSettings):
-=======
 class OpenAISettings(MarvinSettings):
     """Settings for the OpenAI API.
 
@@ -241,7 +164,6 @@
         ```
     """
 
->>>>>>> 58e793d4
     model_config = SettingsConfigDict(env_prefix="marvin_openai_")
 
     api_key: Optional[SecretStr] = Field(
@@ -260,10 +182,7 @@
     assistants: AssistantSettings = Field(default_factory=AssistantSettings)
 
 
-<<<<<<< HEAD
 class Settings(BaseSettings):
-=======
-class Settings(MarvinSettings):
     """Settings for `marvin`.
 
     This is the main settings object for `marvin`.
@@ -283,7 +202,6 @@
         ```
     """
 
->>>>>>> 58e793d4
     model_config = SettingsConfigDict(env_prefix="marvin_")
 
     openai: OpenAISettings = Field(default_factory=OpenAISettings)
@@ -327,7 +245,7 @@
     old_env = os.environ.copy()
     old_settings = deepcopy(settings)
 
-    def set_nested_attr(obj, attr_path: str, value: Any):
+    def set_nested_attr(obj: object, attr_path: str, value: Any):
         parts = attr_path.split("__")
         for part in parts[:-1]:
             obj = getattr(obj, part)
