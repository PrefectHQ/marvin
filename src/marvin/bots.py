--- conflicted
+++ resolved
@@ -184,7 +184,7 @@
 
         if self.plugins:
             plugin_descriptions = "\n\n".join(
-                [p.get_full_description() for p in self.plugins]
+                [p.get_full_description() for p in self.all_plugins]
             )
 
             plugin_overview = inspect.cleandoc(
@@ -218,15 +218,7 @@
                 """
             ).format(plugin_descriptions=plugin_descriptions)
 
-<<<<<<< HEAD
-            plugin_descriptions = "\n\n".join(
-                [p.get_full_description() for p in self.all_plugins]
-            )
-
-            bot_instructions += f"\n\n{plugin_overview}\n\n{plugin_descriptions}"
-=======
             bot_instructions += f"\n\n{plugin_overview}"
->>>>>>> 49dfeef6
 
         self.logger.debug_kv("System message", bot_instructions, "bold blue")
         return Message(role="system", content=bot_instructions)
