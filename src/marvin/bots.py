--- conflicted
+++ resolved
@@ -104,37 +104,6 @@
     async def _run_plugin(self, plugin_name: str, plugin_inputs: dict) -> str:
         plugin = next((p for p in self.plugins if p.name == plugin_name), None)
         if plugin is None:
-<<<<<<< HEAD
-            raise ValueError(f"Plugin '{plugin_name}' not found.")
-
-        return await plugin.run(**plugin_inputs)
-
-    async def _get_bot_instructions(self) -> list[Message]:
-        msg = Message(
-            role="system",
-            content=(
-                f'Your name is "{self.name}" and'
-                f' your personality is: {self.personality}. Your instructions are:'
-                f' "{self.instructions}". Your responses must always reflect your'
-                " personality."
-            ),
-        )
-        return [msg]
-
-    async def _get_plugin_instructions(self) -> list[Message]:
-        plugin_instructions = Message(
-            role="system",
-            content=(
-                "You have access to some plugins to assist you. To use a"
-                " plugin, respond only with a JSON object that contains the plugin"
-                " name and arguments. The plugin's output will be returned to you. For"
-                " example, to use a plugin called `abc` with signature `(x: str,"
-                " n_results: int = 10)`, respond with: "
-                r'`marvin::plugin {"name": "abc", "inputs": {"x":'
-                r' "hello"}}`'
-                "The plugins you have access to are:"
-            ),
-=======
             return f'Plugin "{plugin_name}" not found.'
         try:
             return await plugin.run(**plugin_inputs)
@@ -153,7 +122,6 @@
             You must comply with the following instructions at all times.
             {self.instructions}
             """
->>>>>>> 0ad52e93
         )
 
         if self.plugins:
