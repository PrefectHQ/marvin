--- conflicted
+++ resolved
@@ -11,12 +11,8 @@
 from marvin.types import Function, FunctionRegistry
 from marvin.utilities.async_utils import run_sync
 
-<<<<<<< HEAD
-class ClassifierSystem(System):
-    content: str = """\
-=======
+
 system_prompt = inspect.cleandoc("""\
->>>>>>> a36eac19
     You are an expert classifier that always chooses correctly.
     {% if enum_class_docstring %}    
     Your classification task is: {{ enum_class_docstring }}
@@ -37,14 +33,7 @@
     {% endif %}\
     """)
 
-<<<<<<< HEAD
-class ClassifierUser(User):
-    content: str = r"""{{ user_input }}"""
-    user_input: str
-=======
 user_prompt = inspect.cleandoc("""{{ value }}""")
->>>>>>> a36eac19
-
 
 class AIEnumMeta(EnumMeta):
     """
