--- conflicted
+++ resolved
@@ -193,9 +193,6 @@
 - 🏷️ **`marvin.classify`**: Categorize data into predefined classes
 - 🔍 **`marvin.extract`**: Extract structured information from a text
 - 🪄 **`marvin.cast`**: Transform data into a different type
-<<<<<<< HEAD
-- ✨ **`
-=======
 - ✨ **`marvin.generate`**: Create structured data from a description
 - 💬 **`marvin.say`**: Converse with an LLM
 - 🧠 **`marvin.plan`**: Break down complex objectives into tasks
@@ -337,5 +334,4 @@
 >- Growing ecosystem of tools and frameworks
 >- Used by major companies like Google, Mozilla, and Unity
 >```
-</details>
->>>>>>> 6ae52dc9
+</details>